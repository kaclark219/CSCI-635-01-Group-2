--- conflicted
+++ resolved
@@ -202,11 +202,7 @@
  ],
  "metadata": {
   "kernelspec": {
-<<<<<<< HEAD
-   "display_name": "myenv",
-=======
    "display_name": ".venv",
->>>>>>> 29ab0906
    "language": "python",
    "name": "python3"
   },
@@ -220,11 +216,7 @@
    "name": "python",
    "nbconvert_exporter": "python",
    "pygments_lexer": "ipython3",
-<<<<<<< HEAD
-   "version": "3.13.1"
-=======
    "version": "3.13.5"
->>>>>>> 29ab0906
   }
  },
  "nbformat": 4,
